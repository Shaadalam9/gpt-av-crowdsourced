import os
import json
import pandas as pd
import torch
import common
from transformers import AutoModelForCausalLM  # noqa:F401
from deepseek_vl2.models import DeepseekVLV2Processor, DeepseekVLV2ForCausalLM
from deepseek_vl2.utils.io import load_pil_images
from langchain.memory import ConversationBufferMemory
from langchain.schema import messages_from_dict, messages_to_dict

# Disable parallelism in tokeniser warnings
os.environ["TOKENIZERS_PARALLELISM"] = "false"

<<<<<<< HEAD
=======
output_folder = common.get_configs("output")
os.makedirs(output_folder, exist_ok=True)

>>>>>>> f3203507

class VisualQuestionAnswering:
    """
    A class that enables visual question answering using DeepSeek VL2.
    Supports contextual conversations by maintaining chat memory.
    """

    def __init__(self, model_path="deepseek-ai/deepseek-vl2-tiny", use_history=True, max_memory_messages=6):
        """
        Initialises the VisualQuestionAnswering model and processor.

        Args:
            model_path (str): HuggingFace model identifier or local path.
            use_history (bool): Whether to utilise previous conversation history.
            max_memory_messages (int): Maximum number of memory messages to retain.
        """
        self.model_path = model_path
        self.device = torch.device("cuda" if torch.cuda.is_available() else "cpu")
        self.use_history = use_history
        self.first_run = True
        self.max_memory_messages = max_memory_messages
        self.memory_file = os.path.join(output_folder, "deepseek_memory.json")
        self.memory = ConversationBufferMemory(return_messages=True)
        self.load_memory()
        self._load_model_and_processor()

    def load_memory(self):
        """
        Loads conversation history from a local file.
        Only the most recent `max_memory_messages` are retained.
        """
        try:
            with open(self.memory_file, "r") as f:
                messages = json.load(f)
                full_list = messages_from_dict(messages)
                self.memory.chat_memory.messages = full_list[-self.max_memory_messages:]
        except FileNotFoundError:
            # Memory file does not exist yet — no action needed
            pass

    def save_memory(self):
        """
        Saves the current chat memory to a file for persistence across sessions.
        """
        messages = messages_to_dict(self.memory.chat_memory.messages)
        with open(self.memory_file, "w") as f:
            json.dump(messages, f, indent=2)

    def _load_model_and_processor(self):
        """
        Loads the DeepSeek model and associated processor and tokeniser.
        Transfers the model to the correct device with bfloat16 precision.
        """
        self.processor = DeepseekVLV2Processor.from_pretrained(self.model_path)
        self.tokenizer = self.processor.tokenizer  # type: ignore

        self.model = DeepseekVLV2ForCausalLM.from_pretrained(
            self.model_path, trust_remote_code=True
        )
        self.model = self.model.to(torch.bfloat16).to(self.device).eval()  # type: ignore

    def ask_question(self, image_path, question, model_name="deepseek-vl2", seed=42):
        """
        Asks a question about the given image using the VQA model and logs output to CSV.

        Args:
            image_path (str): Path to the image file.
            question (str): Question to ask.
            model_name (str): Model name to use as CSV column.
            seed (int): Random seed used for output CSV name.

        Returns:
            str: The model's answer.
        """

        output_csv = os.path.join(output_folder, f"output_csv_{seed}.csv")

        # Format conversation prompt with memory history if enabled
        if self.use_history and not self.first_run:
            formatted_history = ""
            for message in self.memory.chat_memory.messages:
                if message.__class__.__name__ == "HumanMessage":
                    formatted_history += f"History - Human: {message.content}\n"
                elif message.__class__.__name__ == "AIMessage":
                    formatted_history += f"History - AI: {message.content}\n"

            full_prompt = (
                f"{common.get_configs('base_prompt')}\n\n"
                f"{common.get_configs('history_intro')}\n"
                f"{formatted_history}\n"
                f"{common.get_configs('current_image_instruction')}"
            )
        else:
            full_prompt = question

        # Construct the conversation format expected by the model
        conversation = [
            {
                "role": "<|User|>",
                "content": f"<image>\n{full_prompt}",
                "images": [image_path],
            },
            {"role": "<|Assistant|>", "content": ""}
        ]

        # Load and prepare image for processing
        pil_images = load_pil_images(conversation)
        inputs = self.processor(conversations=conversation,
                                images=pil_images,
                                force_batchify=True,
                                system_prompt=""
                                ).to(self.model.device)  # type: ignore

        # Prepare image and text input embeddings
        inputs_embeds = self.model.prepare_inputs_embeds(**inputs)

        # Generate response from model
        outputs = self.model.generate(
            inputs_embeds=inputs_embeds,
            attention_mask=inputs.attention_mask,
            pad_token_id=self.tokenizer.eos_token_id,
            bos_token_id=self.tokenizer.bos_token_id,
            eos_token_id=self.tokenizer.eos_token_id,
            max_new_tokens=512,
            do_sample=False,
            use_cache=True
        )

        # Decode the model's response
        decoded = self.tokenizer.decode(outputs[0].cpu().tolist(), skip_special_tokens=True)
        answer = decoded.split("<|Assistant|>")[-1].strip()

        # Save updated memory if required
        if self.use_history:
            self.memory.chat_memory.add_user_message(question)
            self.memory.chat_memory.add_ai_message(answer)
            self.memory.chat_memory.messages = self.memory.chat_memory.messages[-self.max_memory_messages:]
            self.save_memory()
        
        self.first_run = False

        # Save to CSV
        image_name = os.path.basename(image_path)
        try:
            df = pd.read_csv(output_csv)
        except FileNotFoundError:
            df = pd.DataFrame(columns=["image"])

        if model_name not in df.columns:
            df[model_name] = pd.NA

        if image_name in df["image"].values:
            df.loc[df["image"] == image_name, model_name] = answer
        else:
            new_row = {"image": image_name, model_name: answer}
            df = pd.concat([df, pd.DataFrame([new_row])], ignore_index=True)

        df.to_csv(output_csv, index=False)
        print(f"\nSaved DeepSeek-VL2 output for {image_name} to {output_csv}")
        return answer


# Example usage
if __name__ == "__main__":
    pass<|MERGE_RESOLUTION|>--- conflicted
+++ resolved
@@ -12,12 +12,9 @@
 # Disable parallelism in tokeniser warnings
 os.environ["TOKENIZERS_PARALLELISM"] = "false"
 
-<<<<<<< HEAD
-=======
 output_folder = common.get_configs("output")
 os.makedirs(output_folder, exist_ok=True)
 
->>>>>>> f3203507
 
 class VisualQuestionAnswering:
     """
