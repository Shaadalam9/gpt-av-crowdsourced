import os
import pandas as pd
import base64
import json
from dotenv import load_dotenv  # type: ignore
from openai import OpenAI  # type: ignore
import common
from custom_logger import CustomLogger
from logmod import logs
from langchain.memory import ConversationBufferMemory
from langchain.schema import messages_from_dict, messages_to_dict

logs(show_level=common.get_configs("logger_level"), show_color=True)
logger = CustomLogger(__name__)  # use custom logger

<<<<<<< HEAD
=======
output_folder = common.get_configs("output")
os.makedirs(output_folder, exist_ok=True)

>>>>>>> f3203507

class ImageAnalyser:
    """
    A class to analyse images using OpenAI's GPT model and vision capabilities.
    Optionally maintains conversation history to provide context-aware responses.
    """

    def __init__(self, image_path, prompt="What do you see on this image?", use_history=True, max_memory_messages=6):
        """
        Initialise the ImageAnalyser class.

        Args:
            image_path (str): Path to the image file to analyse.
            prompt (str): Prompt to send along with the image.
            use_history (bool): Whether to include past conversation history.
            max_memory_messages (int): Number of past messages to retain in memory.
        """
        load_dotenv()
        self.image_path = image_path
        self.prompt = prompt
        self.first_run = True
        self.client = OpenAI(api_key=common.get_secrets("OPENAI_API_KEY"))
        self.use_history = use_history
        self.max_memory_messages = max_memory_messages
        self.memory_file = os.path.join(output_folder, "chatgpt_memory.json")
        self.memory = ConversationBufferMemory(return_messages=True)
        self.load_memory()

    def encode_image(self):
        """
        Encodes the image file into a base64 string for API submission.

        Returns:
            str: Base64-encoded image string.

        Raises:
            Exception: If image file cannot be read or encoded.
        """
        try:
            with open(self.image_path, "rb") as image_file:
                encoded = base64.b64encode(image_file.read()).decode("utf-8")
                logger.info("Image successfully encoded.")
                return encoded
        except Exception as e:
            logger.error(f"Failed to encode image: {e}")
            raise

    def load_memory(self):
        """
        Loads conversation history from file into memory.
        Only the most recent messages up to `max_memory_messages` are retained.
        """
        try:
            with open(self.memory_file, "r") as f:
                messages = json.load(f)
                full_list = messages_from_dict(messages)
                self.memory.chat_memory.messages = full_list[-self.max_memory_messages:]
        except FileNotFoundError:
            # No memory file exists yet — this is fine for first-time usage.
            pass

    def save_memory(self):
        """
        Saves the current conversation history to a file.
        """
        messages = messages_to_dict(self.memory.chat_memory.messages)
        with open(self.memory_file, "w") as f:
            json.dump(messages, f, indent=2)

    def analyse_image(self, model_name="gpt-4o", seed=42):
        """
        Sends the image and prompt (optionally with history) to OpenAI for analysis.

        Args:
            model_name (str): Column name to store output.
            seed (int): Random seed used to name the CSV file.

        Returns:
            str or None: AI's response to the image, or None if an error occurs.
        """
        output_csv = os.path.join(output_folder, f"output_csv_{seed}.csv")
        os.makedirs(output_folder, exist_ok=True)
        base64_image = self.encode_image()

        # Build prompt including history if enabled
        if self.use_history and not self.first_run:
            formatted_history = ""
            for message in self.memory.chat_memory.messages:
                if message.__class__.__name__ == "HumanMessage":
                    formatted_history += f"History - Human: {message.content}\n"
                elif message.__class__.__name__ == "AIMessage":
                    formatted_history += f"History - AI: {message.content}\n"

            full_prompt = (
                f"{common.get_configs('base_prompt')}\n\n"
                f"{common.get_configs('history_intro')}\n"
                f"{formatted_history}\n"
                f"{common.get_configs('current_image_instruction')}"
            )
        else:
            full_prompt = self.prompt

        try:
            # Submit image and prompt to OpenAI API
            response = self.client.chat.completions.create(
                model="gpt-4o",
                max_tokens=300,
                messages=[
                    {
                        "role": "user",
                        "content": [
                            {"type": "text", "text": full_prompt},
                            {
                                "type": "image_url",
                                "image_url": {
                                    "url": f"data:image/jpeg;base64,{base64_image}"
                                }
                            }
                        ]
                    }
                ]
            )

            # Extract AI's response
            content = response.choices[0].message.content

            # Update memory with the latest exchange
            if self.use_history:
                self.memory.chat_memory.add_user_message(self.prompt)
                self.memory.chat_memory.add_ai_message(content)
                self.memory.chat_memory.messages = self.memory.chat_memory.messages[-self.max_memory_messages:]
                self.save_memory()
            self.first_run = False

            # Save to CSV
            image_name = os.path.basename(self.image_path)
            try:
                df = pd.read_csv(output_csv)
            except FileNotFoundError:
                df = pd.DataFrame(columns=["image"])

            if model_name not in df.columns:
                df[model_name] = pd.NA

            if image_name in df["image"].values:
                df.loc[df["image"] == image_name, model_name] = content
            else:
                new_row = {"image": image_name, model_name: content}
                df = pd.concat([df, pd.DataFrame([new_row])], ignore_index=True)

            df.to_csv(output_csv, index=False)
            print(f"\nSaved GPT-4 Vision output for {image_name} to {output_csv}")
            return content

        except Exception as e:
            logger.error(f"An error occurred during image analysis: {e}")
            return None


# Example usage
if __name__ == "__main__":
    pass<|MERGE_RESOLUTION|>--- conflicted
+++ resolved
@@ -13,12 +13,9 @@
 logs(show_level=common.get_configs("logger_level"), show_color=True)
 logger = CustomLogger(__name__)  # use custom logger
 
-<<<<<<< HEAD
-=======
 output_folder = common.get_configs("output")
 os.makedirs(output_folder, exist_ok=True)
 
->>>>>>> f3203507
 
 class ImageAnalyser:
     """
